--- conflicted
+++ resolved
@@ -11,7 +11,6 @@
 from .models import Notification
 from django.db import DatabaseError
 import logging
-
 logger = logging.getLogger(__name__)
 
 class NotificationManager:
@@ -187,12 +186,11 @@
         
         eligible_users = []
         for subscription in active_subscriptions:
-<<<<<<< HEAD
             # Use the trade model's method to determine accessibility directly
             if trade.is_trade_accessible(subscription.user, subscription):
                 eligible_users.append(subscription.user.id)
                 continue
-=======
+
             # ALL plans should use the same logic for consistency
             # Get accessible trades for this user based on their subscription plan
             accessible_trades = NotificationManager.get_accessible_trades(subscription.user, subscription)
@@ -204,7 +202,6 @@
                 logger.info(f"User {subscription.user.id} with {subscription.plan.name} plan is eligible for notification about trade {trade.id}")
             else:
                 logger.info(f"User {subscription.user.id} with {subscription.plan.name} plan is NOT eligible for notification about trade {trade.id}")
->>>>>>> 506b6286
         
         return eligible_users
 
